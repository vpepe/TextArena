from textarena.core import ObservationWrapper, Env, Observation, Info
from typing import Dict, Optional, Tuple

__all__ = ["LLMObservationWrapper"]


class LLMObservationWrapper(ObservationWrapper):
    """TODO"""

    def __init__(self, env: Env):
        """TODO"""
        super().__init__(env)
        self.full_observations = {}

    def reset(self, seed: Optional[int] = None) -> tuple[Observation, Info]:
        """TODO"""
        observations, info = self.env.reset(seed=seed)
        self.full_observations = observations.copy() if observations else {}
        return self._convert_obs_to_str(), info
<<<<<<< HEAD
        # observations, info = self.env.reset(seed=seed)
        # # reset the full observations
        # self.full_observations = observations # inital observations are just copied
=======

    def _convert_obs_to_str(self):
        """ TODO """
        return_dict = {}
        for recipient_id, message_tuple in self.full_observations.items():
            if recipient_id not in return_dict:
                return_dict[recipient_id] = ""
            
            for sender_id, message in message_tuple:
                if sender_id in self.state.role_mapping:
                    sender_name = self.state.role_mapping[sender_id]
                else:
                    sender_name = f"Player {sender_id}"
                return_dict[recipient_id] += f"\n[{sender_name}] {message}"
        return return_dict 
>>>>>>> d014aa61


    def _convert_obs_to_str(self):
        """ TODO """
        return_dict = {}
        for recipient_id, message_tuple in self.full_observations.items():
            if recipient_id not in return_dict:
                return_dict[recipient_id] = ""
            
            for sender_id, message in message_tuple:
                if sender_id in self.state.role_mapping:
                    sender_name = self.state.role_mapping[sender_id]
                else:
                    sender_name = f"Player {sender_id}"
                return_dict[recipient_id] += f"\n[{sender_name}] {message}"
        return return_dict 


    def observation(
        self, observations: Optional[Observation]  # player-wise observations
    ) -> Optional[Observation]:  # full player-wise observations
        # """ TODO """
        if observations is None:
            return self.full_observations

        # Extend the full observations with the current observations
        for player_id, obs in observations.items():
            if player_id in self.full_observations:
                self.full_observations[player_id] += obs
            else:
                self.full_observations[player_id] = obs

<<<<<<< HEAD
        # Debugging: Display the full observations
        # input(self.full_observations)
        
        return self._convert_obs_to_str()
        # convert to string for llm
        return_dict = {}
        for player_id, obs in self.full_observations.items():
            return_dict[player_id] = return_dict.get(player_id, "") + self._convert_obs_to_str(obs)
        return return_dict
=======
        return self._convert_obs_to_str()
>>>>>>> d014aa61
<|MERGE_RESOLUTION|>--- conflicted
+++ resolved
@@ -1,5 +1,5 @@
 from textarena.core import ObservationWrapper, Env, Observation, Info
-from typing import Dict, Optional, Tuple
+from typing import Dict, Optional, Tuple, Tuple
 
 __all__ = ["LLMObservationWrapper"]
 
@@ -17,11 +17,6 @@
         observations, info = self.env.reset(seed=seed)
         self.full_observations = observations.copy() if observations else {}
         return self._convert_obs_to_str(), info
-<<<<<<< HEAD
-        # observations, info = self.env.reset(seed=seed)
-        # # reset the full observations
-        # self.full_observations = observations # inital observations are just copied
-=======
 
     def _convert_obs_to_str(self):
         """ TODO """
@@ -37,7 +32,6 @@
                     sender_name = f"Player {sender_id}"
                 return_dict[recipient_id] += f"\n[{sender_name}] {message}"
         return return_dict 
->>>>>>> d014aa61
 
 
     def _convert_obs_to_str(self):
@@ -70,16 +64,4 @@
             else:
                 self.full_observations[player_id] = obs
 
-<<<<<<< HEAD
-        # Debugging: Display the full observations
-        # input(self.full_observations)
-        
-        return self._convert_obs_to_str()
-        # convert to string for llm
-        return_dict = {}
-        for player_id, obs in self.full_observations.items():
-            return_dict[player_id] = return_dict.get(player_id, "") + self._convert_obs_to_str(obs)
-        return return_dict
-=======
-        return self._convert_obs_to_str()
->>>>>>> d014aa61
+        return self._convert_obs_to_str()