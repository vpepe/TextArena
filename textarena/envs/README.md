--- conflicted
+++ resolved
@@ -41,7 +41,6 @@
 # Two-player Environments (52)
 | Game Nr | Env-id                                                       | Play Online | skills                                     | Final Sign-off Bobby | Final Sign-off Leon | Comments |
 | ------- | ------------------------------------------------------------ | :---------: | ------------------------------------------ |:--------------------:|:-------------------:| -------- |
-<<<<<<< HEAD
 | 1       | [`Alquerque-v0`](#alquerque)                                 |      ✗      | Needs Testing                              |         ✓            |          ✓          |          |
 | 2       | [`Battleship-v0`](#battleship)                               |      ✗      |                                            |         ✓            |          ✓          |          |
 | 3       | [`Breakthrough-v0`](#breakthrough)                           |      ✗      |                                            |         ✓            |          ✓          |          |
@@ -49,19 +48,8 @@
 | 5       | [`Checkers-v0`](#checkers)                                   |      ✗      |                                            |         ✓            |          ✓          |          |
 | 6       | [`Chess-v0`](#chess)                                         |      ✗      |                                            |         ✓            |          ✓          |          |
 | 7       | [`Chopsticks-v0`](#chopsticks)                               |      ✗      |                                            |         ✓            |          ✓          |          |
-| 8       | [`ColonelBlotto-v0`](#colonelblotto)                         |      ✗      | TODO                                       |                      |                     |          |
+| 8       | [`ColonelBlotto-v0`](#colonelblotto)                         |      ✗      |                                            |                      |          ✓          |          |
 | 9       | [`ConnectFour-v0`](#connectfour)                             |      ✗      |                                            |         ✓            |          ✓          |          |
-=======
-| 1       | [`Alquerque-v0`](#alquerque)                                 |      ✗      | Needs Testing                              |                      |          ✓          |          |
-| 2       | [`Battleship-v0`](#battleship)                               |      ✗      |                                            |                      |          ✓          |          |
-| 3       | [`Breakthrough-v0`](#breakthrough)                           |      ✗      |                                            |                      |          ✓          |          |
-| 4       | [`Briscola-v0`](#briscola)                                   |      ✗      | TODO                                       |                      |                     |  I think we need to adjust the _prompt        |
-| 5       | [`Checkers-v0`](#checkers)                                   |      ✗      |                                            |                      |          ✓          |          |
-| 6       | [`Chess-v0`](#chess)                                         |      ✗      |                                            |                      |          ✓          |          |
-| 7       | [`Chopsticks-v0`](#chopsticks)                               |      ✗      |                                            |                      |          ✓          |          |
-| 8       | [`ColonelBlotto-v0`](#colonelblotto)                         |      ✗      |                                            |                      |          ✓          |          |
-| 9       | [`ConnectFour-v0`](#connectfour)                             |      ✗      |                                            |                      |          ✓          |          |
->>>>>>> 19484612
 | 10      | [`Coup-v0`](#coup)                                           |      ✗      | TODO                                       |                      |                     |          |
 | 11      | [`Crusade-v0`](#crusade)                                     |      ✗      |                                            |                      |          ✓          |          |
 | 12      | [`Debate-v0`](#debate)                                       |      ✗      |                                            |         ✓            |          ✓          |          |
@@ -71,46 +59,10 @@
 | 16      | [`Golf-v0`](#golf)                                           |      ✗      |                                            |         ✓            |                     |          |
 | 17      | [`HighSociety-v0`](#highsociety)                             |      ✗      |                                            |         ✓            |          ✓          | Added `to_id=pid` in the player_action |
 | 18      | [`IndianPoker-v0`](#indianpoker)                             |      ✗      |                                            |                      |          ✓          |          |
-<<<<<<< HEAD
 | 19      | [`IteratedMatchingPennies-v0`](#iteratedmatchingpennies)     |      ✗      |                                            |         ✓            |          ✓          |          |
-| 20      | [`IteratedPrisonersDilemma-v0`](#iteratedprisonersdilemma)   |      ✗      | TODO                                       |                      |                     |          |
+| 20      | [`IteratedPrisonersDilemma-v0`](#iteratedprisonersdilemma)   |      ✗      |                                            |                      |          ✓          |          |
 | 21      | [`IteratedRockPaperScissors-v0`](#iteratedrockpaperscissors) |      ✗      |                                            |         ✓            |          ✓          |          |
 | 22      | [`IteratedTwoThirdsAverage-v0`](#iteratedtwothirdsaverage)   |      ✗      |                                            |         ✓            |          ✓          |          |
-| 23      | [`KuhnPoker-v0`](#kuhnpoker)                                 |      ✗      |                                            |                      |          ✓          |          |
-| 24      | [`LeducHoldem-v0`](#leducholdem)                             |      ✗      | TODO                                       |                      |                     |          |
-| 24      | [`LeTruc-v0`](#letruc)                                       |      ✗      | TODO                                       |                      |                     |          |
-| 25      | [`LinesOfAction-v0`](#linesofaction)                         |      ✗      | needs extra testing                        |                      |                     |          |
-| 26      | [`LetterAuction-v0`](#letterauction)                         |      ✗      | TODO                                       |                      |                     |          |
-| 27      | [`LiarsDice-v0`](#liarsdice)                                 |      ✗      |                                            |                      |          ✓          |          |
-| 28      | [`MemoryGame-v0`](#memorygame)                               |      ✗      |                                            |         ✓            |          ✓          |          |
-| 29      | [`Nim-v0`](#nim)                                             |      ✗      |                                            |         ✓            |          ✓          |          |
-| 30      | [`Othello-v0`](#othello)                                     |      ✗      |                                            |         ✓            |          ✓          |          |
-| 31      | [`PigDice-v0`](#pigdice)                                     |      ✗      |                                            |         ✓            |          ✓          |          |
-| 32      | [`Poker-v0`](#poker)                                         |      ✗      |                                            |                      |          ✓          |          |
-| 33      | [`QuantumTicTacToe-v0`](#quantumtictactoe)                   |      ✗      |                                            |                      |          ✓          |          |
-| 34      | [`ReverseTicTacToe-v0`](#reversetictactoe)                   |      ✗      |                                            |                      |          ✓          |          |
-| 35      | [`ScenarioPlanning-v0`](#scenarioplanning)                   |      ✗      |                                            |                      |          ✓          |          |
-| 36      | [`Santorini-v0`](#santorini)                                 |      ✗      | TODO                                       |                      |                     |          |
-| 37      | [`SimpleBlindAuction-v0`](#simpleblindauction)               |      ✗      |                                            |                      |          ✓          |          |
-| 38      | [`SimpleNegotiation-v0`](#simplenegotiation)                 |      ✗      |                                            |         ✓            |          ✓          |          |
-| 39      | [`SimpleTak-v0`](#simpletak)                                 |      ✗      |                                            |         ✓            |          ✓          |          |
-| 40      | [`Snake-v0`](#snake)                                         |      ✗      |                                            |         ✓            |          ✓          |          |
-| 41      | [`SpellingBee-v0`](#spellingbee)                             |      ✗      |                                            |         ✓            |          ✓          |          |
-| 42      | [`SpiteAndMalice-v0`](#spiteandmalice)                       |      ✗      | TODO                                       |                      |                     |          |
-| 43      | [`StagHunt-v0`](#staghunt)                                   |      ✗      | TODO                                       |                      |                     |          |
-| 44      | [`Stratego-v0`](#stratego)                                   |      ✗      | TODO                                       |         ✓            |                     |  available moves now include Scouts moving >1 step till an obstacle  |
-| 45      | [`Surround-v0`](#surround)                                   |      ✗      |                                            |                      |          ✓          |          |
-| 46      | [`Tak-v0`](#tak)                                             |      ✗      |                                            |                      |                     |          |
-| 47      | [`TicTacToe-v0`](#tictactoe)                                 |      ✗      |                                            |                      |          ✓          |          |
-| 48      | [`TruthAndDeception-v0`](#truthanddeception)                 |      ✗      |                                            |                      |          ✓          |          |
-| 49      | [`UltimateTicTacToe-v0`](#ultimatetictactoe)                 |      ✗      |                                            |                      |          ✓          |          |
-| 50      | [`WildTicTacToe-v0`](#wildtictactoe)                         |      ✗      |                                            |                      |          ✓          |          |
-| 51      | [`WordChains-v0`](#wordchains)                               |      ✗      |                                            |                      |          ✓          |          |
-=======
-| 19      | [`IteratedMatchingPennies-v0`](#iteratedmatchingpennies)     |      ✗      |                                            |                      |          ✓          |          |
-| 20      | [`IteratedPrisonersDilemma-v0`](#iteratedprisonersdilemma)   |      ✗      |                                            |                      |          ✓          |          |
-| 21      | [`IteratedRockPaperScissors-v0`](#iteratedrockpaperscissors) |      ✗      |                                            |                      |          ✓          |          |
-| 22      | [`IteratedTwoThirdsAverage-v0`](#iteratedtwothirdsaverage)   |      ✗      |                                            |                      |          ✓          |          |
 | 23      | [`IteratedStagHunt-v0`](#iteratedstaghunt)                   |      ✗      |                                            |                      |          ✓          |          |
 | 24      | [`KuhnPoker-v0`](#kuhnpoker)                                 |      ✗      |                                            |                      |          ✓          |          |
 | 25      | [`LeducHoldem-v0`](#leducholdem)                             |      ✗      | TODO                                       |                      |                     |          |
@@ -118,22 +70,22 @@
 | 27      | [`LinesOfAction-v0`](#linesofaction)                         |      ✗      | needs extra testing                        |                      |                     |          |
 | 28      | [`LetterAuction-v0`](#letterauction)                         |      ✗      | TODO                                       |                      |                     |          |
 | 29      | [`LiarsDice-v0`](#liarsdice)                                 |      ✗      |                                            |                      |          ✓          |          |
-| 30      | [`MemoryGame-v0`](#memorygame)                               |      ✗      |                                            |                      |          ✓          |          |
-| 31      | [`Nim-v0`](#nim)                                             |      ✗      |                                            |                      |          ✓          |          |
-| 32      | [`Othello-v0`](#othello)                                     |      ✗      |                                            |                      |          ✓          |          |
-| 33      | [`PigDice-v0`](#pigdice)                                     |      ✗      |                                            |                      |          ✓          |          |
+| 30      | [`MemoryGame-v0`](#memorygame)                               |      ✗      |                                            |         ✓            |          ✓          |          |
+| 31      | [`Nim-v0`](#nim)                                             |      ✗      |                                            |         ✓            |          ✓          |          |
+| 32      | [`Othello-v0`](#othello)                                     |      ✗      |                                            |         ✓            |          ✓          |          |
+| 33      | [`PigDice-v0`](#pigdice)                                     |      ✗      |                                            |         ✓            |          ✓          |          |
 | 34      | [`Poker-v0`](#poker)                                         |      ✗      |                                            |                      |          ✓          |          |
 | 35      | [`QuantumTicTacToe-v0`](#quantumtictactoe)                   |      ✗      |                                            |                      |          ✓          |          |
 | 36      | [`ReverseTicTacToe-v0`](#reversetictactoe)                   |      ✗      |                                            |                      |          ✓          |          |
 | 37      | [`ScenarioPlanning-v0`](#scenarioplanning)                   |      ✗      |                                            |                      |          ✓          |          |
 | 38      | [`Santorini-v0`](#santorini)                                 |      ✗      | TODO                                       |                      |                     |          |
 | 39      | [`SimpleBlindAuction-v0`](#simpleblindauction)               |      ✗      |                                            |                      |          ✓          |          |
-| 40      | [`SimpleNegotiation-v0`](#simplenegotiation)                 |      ✗      |                                            |                      |          ✓          |          |
-| 41      | [`SimpleTak-v0`](#simpletak)                                 |      ✗      |                                            |                      |          ✓          |          |
-| 42      | [`Snake-v0`](#snake)                                         |      ✗      |                                            |                      |          ✓          |          |
-| 43      | [`SpellingBee-v0`](#spellingbee)                             |      ✗      |                                            |                      |          ✓          |          |
+| 40      | [`SimpleNegotiation-v0`](#simplenegotiation)                 |      ✗      |                                            |         ✓            |          ✓          |          |
+| 41      | [`SimpleTak-v0`](#simpletak)                                 |      ✗      |                                            |         ✓            |          ✓          |          |
+| 42      | [`Snake-v0`](#snake)                                         |      ✗      |                                            |         ✓            |          ✓          |          |
+| 43      | [`SpellingBee-v0`](#spellingbee)                             |      ✗      |                                            |         ✓            |          ✓          |          |
 | 44      | [`SpiteAndMalice-v0`](#spiteandmalice)                       |      ✗      | TODO                                       |                      |                     |          |
-| 45      | [`Stratego-v0`](#stratego)                                   |      ✗      | TODO                                       |                      |                     |          |
+| 45      | [`Stratego-v0`](#stratego)                                   |      ✗      | TODO                                       |         ✓            |                     |  available moves now include Scouts moving >1 step till an obstacle  |
 | 46      | [`Surround-v0`](#surround)                                   |      ✗      |                                            |                      |          ✓          |          |
 | 47      | [`Tak-v0`](#tak)                                             |      ✗      |                                            |                      |                     |          |
 | 48      | [`TicTacToe-v0`](#tictactoe)                                 |      ✗      |                                            |                      |          ✓          |          |
@@ -141,7 +93,6 @@
 | 50      | [`UltimateTicTacToe-v0`](#ultimatetictactoe)                 |      ✗      |                                            |                      |          ✓          |          |
 | 51      | [`WildTicTacToe-v0`](#wildtictactoe)                         |      ✗      |                                            |                      |          ✓          |          |
 | 52      | [`WordChains-v0`](#wordchains)                               |      ✗      |                                            |                      |          ✓          |          |
->>>>>>> 19484612
 
 
 
