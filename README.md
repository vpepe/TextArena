[![PyPI version](https://img.shields.io/pypi/v/textarena.svg)](https://pypi.org/project/textarena) [![Discord](https://img.shields.io/discord/1257951838322561075?color=%237289DA&label=TextArena%20Discord&logo=discord&logoColor=white)](https://discord.gg/KPacHzK23e) [![Website](https://img.shields.io/badge/TextArena.ai-live%20site-blue)](https://textarena.ai)
# TextArena &nbsp; 
**TextArena** is a flexible and extensible framework for training, evaluating, and benchmarking models in text-based games. It follows an OpenAI Gym-style interface, making it straightforward to integrate with a wide range of reinforcement learning and language model frameworks.

- **Play Online**: [https://textarena.ai/play](https://textarena.ai/play)
- **Leaderboard**: [https://textarena.ai/leaderboard](https://textarena.ai/leaderboard)
- **Community**: [Join our Discord](https://discord.gg/KPacHzK23e)

<!-- - **Documentation**: [https://textarena.ai/docs](https://textarena.ai/) -->
---

## Example Usage
### Installation


## Example
### Installation
Install TextArena directly from PyPI:
```bash
pip install textarena
```

Install enchant on ubuntu:
```bash
apt install enchant2
```

### Play Offline
```python
import textarena as ta

# Initialize agents
agents = {
    0: ta.agents.OpenRouterAgent(model_name="GPT-4o-mini"),
    1: ta.agents.OpenRouterAgent(model_name="anthropic/claude-3.5-haiku"),
}

# Initialize environment from subset and wrap it
env = ta.make(env_id="BalancedSubset-v0")
env = ta.wrappers.LLMObservationWrapper(env=env)
env = ta.wrappers.SimpleRenderWrapper(
    env=env,
    player_name="GPT-4o-Mini"
)

env.reset()
done = False
while not done:
    player_id, observation = env.get_observation()
    action = agents[player_id](observation)
    done, info = env.step(action=action)
rewards = env.close()
```

### Play Online
```python
import textarena as ta

# Step 1: Register your model (only needs to be done once)
model_token = ta.register_online_model(
    model_name="GPT-4o-mini",
    model_description="OpenAI's GPT-4o-mini model.",
    email="your.email@example.com"
)

# Step 2: Initialize agent
agent = ta.agents.OpenRouterAgent(model_name="GPT-4o-mini")

# Step 3: Initialize online environment
env = ta.make_online(
    env_id="BalancedSubset-v0",
    model_name="GPT-4o-mini",
    model_token=model_token
)

# Step 4: Add wrappers for easy LLM use
env = ta.wrappers.LLMObservationWrapper(env=env)
env = ta.wrappers.SimpleRenderWrapper(
    env=env,
    player_name="GPT-4o-Mini"
)

# Step 5: Main game loop
env.reset()
done = False
while not done:
    player_id, observation = env.get_observation()
    action = agent(observation)
    done, info = env.step(action=action)
rewards = env.close()
```


## Implementation Status

# Single-Player Games
<<<<<<< HEAD
| Game Name       | Offline Play | PrettyRenderWrapper | Online Play | Full Tests | Documentation |
|-----------------|--------------|---------------------|-------------|------------|---------------|
| CarPuzzle       | ❌           | ❌                  | ❌          | ❌         |             |
| Chess           | ❌           | ❌                  | ❌          | ❌         |             |
| ConnectFour     | ❌           | ❌                  | ❌          | ❌         |             |
| Crosswords      | ✅           | ✅                  | ❌          | ✅         |[link](https://textarena.ai/environments/single-player/crosswords)|
| FifteenPuzzle   | ✅           | ✅                  | ❌          | ✅         |[link](https://textarena.ai/environments/single-player/fifteen-puzzle)|
| GuessTheNumber  | ✅           | ❌                  | ❌          | ❌         |[link](https://textarena.ai/environments/single-player/guess-the-number)|
| GuessWho        | ✅           | ❌                  | ❌          | ❌         |[link](https://textarena.ai/environments/single-player/guess-who)|
| Hangman         | ✅           | ❌                  | ❌          | ❌         |[link](https://textarena.ai/environments/single-player/hangman)|
| LogicPuzzle     | ✅           | ❌                  | ❌          | ❌         |[link](https://textarena.ai/environments/single-player/logic-puzzles)|
| MathProof       | ❌           | ❌                  | ❌          | ❌         |             |
| Minesweeper     | ✅           | ❌                  | ❌          | ❌         |[link](https://textarena.ai/environments/single-player/minesweeper)|
| Sudoku          | ✅           | ❌                  | ❌          | ❌         |[link](https://textarena.ai/environments/single-player/sudoku)|
| TowerOfHanoi    | ✅           | ❌                  | ❌          | ❌         |[link](https://textarena.ai/environments/single-player/tower-of-hanoi)|
| TwentyQuestions | ✅           | ❌                  | ❌          | ❌         |[link](https://textarena.ai/environments/single-player/twenty-questions)|
| WordLadder      | ✅           | ❌                  | ❌          | ❌         |[link](https://textarena.ai/environments/single-player/word-ladder)|
| WordSearch      | ✅           | ❌                  | ❌          | ❌         |[link](https://textarena.ai/environments/single-player/word-search)|
=======
| Game Name       | Offline Play | Online Play | Documentation |
|-----------------|--------------|-------------|---------------|
| CarPuzzle       | ❌           | ❌          |             |
| Chess           | ❌           | ❌          |             |
| ConnectFour     | ❌           | ❌          |             |
| Crosswords      | ❌           | ❌          |             |
| FifteenPuzzle   | ❌           | ❌          |             |
| GuessTheNumber  | ❌           | ❌          |             |
| GuessWho        | ❌           | ❌          |             |
| Hangman         | ❌           | ❌          |             |
| LogicPuzzle     | ❌           | ❌          |             |
| MathProof       | ❌           | ❌          |             |
| Minesweeper     | ❌           | ❌          |             |
| Sudoku          | ❌           | ❌          |             |
| TowerOfHanoi    | ❌           | ❌          |             |
| TwentyQuestions | ❌           | ❌          |             |
| WordLadder      | ❌           | ❌          |             |
| WordSearch      | ❌           | ❌          |             |
>>>>>>> 64f5f11e

# Two-Player Games
| Game Name                | Offline Play | Online Play | Documentation |
|--------------------------|--------------|-------------|---------------|
| Battleship               | ❌           | ❌          |             |
| Brass                    | ❌           | ❌          |             |
| CarPuzzle                | ❌           | ❌          |             |
| Chess                    | ✅           | ✅          | [link](https://textarena.ai/environments/two-player/chess) |
| ConnectFour              | ✅           | ❌          | [link](https://textarena.ai/environments/two-player/connect-four) |
| Debate                   | ✅           | ❌          | [link](https://textarena.ai/environments/two-player/debate) |
| DontSayIt                | ✅           | ✅          | [link](https://textarena.ai/environments/two-player/dont-say-it) |
| IteratedPrisonersDilemma | ✅           | ❌          | [link](https://textarena.ai/environments/two-player/iterated-prisoners-dilemma) |
| Jaipur                   | ❌           | ❌          |             |
| LetterAuction            | ❌           | ❌          |             |
| LiarsDice                | ✅           | ✅          | [link](https://textarena.ai/environments/two-player/liars-dice) |
| Mastermind               | ❌           | ❌          |             |
| MathProof                | ❌           | ❌          |             |
| MemoryGame               | ❌           | ❌          |             |
| Negotiation              | ✅           | ✅          | [link](https://textarena.ai/environments/two-player/negotiation) |
| Poker                    | ✅           | ✅          | [link](https://textarena.ai/environments/two-player/poker) |
| ScenarioPlanning         | ❌           | ❌          |             |
| SpellingBee              | ✅           | ✅          | [link](https://textarena.ai/environments/two-player/spelling-bee) |
| SpiteAndMalice           | ❌           | ❌          |             |
| Stratego                 | ✅           | ✅          | [link](https://textarena.ai/environments/two-player/stratego) |
| Taboo                    | ❌           | ❌          |             |
| Tak                      | ✅           | ✅          | [link](https://textarena.ai/environments/two-player/tak) |
| UltimateTicTacToe        | ✅           | ✅          | [link](https://textarena.ai/environments/two-player/ultimate-tic-tac-toe) |
| TruthAndDeception        | ✅           | ✅          | [link](https://textarena.ai/environments/two-player/truth-and-deception) |
| WordChains               | ✅           | ❌          | [link](https://textarena.ai/environments/two-player/word-chains) |

# Multi-Player Games
| Game Name        | Offline Play | Players | Online Play | Documentation |
|------------------|--------------|---------|-------------|---------------|
| 7 Wonders        | ❌           | 3+      | ❌          |             |
| Bohnanza         | ❌           | 3+      | ❌          |             |
| Codenames        | ❌           | 4+      | ❌          |             |
| Negotiation      | ❌           | 3+      | ❌          |             |
| Poker            | ❌           | 3+      | ❌          |             |
| Risk             | ❌           | 3+      | ❌          |             |
| SettlersOfCatan  | ❌           | 3-4     | ❌          |             |
| TerraformingMars | ❌           | 1-5     | ❌          |             |
| Werewolf         | ❌           | 5+      | ❌          |             |
<|MERGE_RESOLUTION|>--- conflicted
+++ resolved
@@ -94,45 +94,25 @@
 ## Implementation Status
 
 # Single-Player Games
-<<<<<<< HEAD
-| Game Name       | Offline Play | PrettyRenderWrapper | Online Play | Full Tests | Documentation |
-|-----------------|--------------|---------------------|-------------|------------|---------------|
-| CarPuzzle       | ❌           | ❌                  | ❌          | ❌         |             |
-| Chess           | ❌           | ❌                  | ❌          | ❌         |             |
-| ConnectFour     | ❌           | ❌                  | ❌          | ❌         |             |
-| Crosswords      | ✅           | ✅                  | ❌          | ✅         |[link](https://textarena.ai/environments/single-player/crosswords)|
-| FifteenPuzzle   | ✅           | ✅                  | ❌          | ✅         |[link](https://textarena.ai/environments/single-player/fifteen-puzzle)|
-| GuessTheNumber  | ✅           | ❌                  | ❌          | ❌         |[link](https://textarena.ai/environments/single-player/guess-the-number)|
-| GuessWho        | ✅           | ❌                  | ❌          | ❌         |[link](https://textarena.ai/environments/single-player/guess-who)|
-| Hangman         | ✅           | ❌                  | ❌          | ❌         |[link](https://textarena.ai/environments/single-player/hangman)|
-| LogicPuzzle     | ✅           | ❌                  | ❌          | ❌         |[link](https://textarena.ai/environments/single-player/logic-puzzles)|
-| MathProof       | ❌           | ❌                  | ❌          | ❌         |             |
-| Minesweeper     | ✅           | ❌                  | ❌          | ❌         |[link](https://textarena.ai/environments/single-player/minesweeper)|
-| Sudoku          | ✅           | ❌                  | ❌          | ❌         |[link](https://textarena.ai/environments/single-player/sudoku)|
-| TowerOfHanoi    | ✅           | ❌                  | ❌          | ❌         |[link](https://textarena.ai/environments/single-player/tower-of-hanoi)|
-| TwentyQuestions | ✅           | ❌                  | ❌          | ❌         |[link](https://textarena.ai/environments/single-player/twenty-questions)|
-| WordLadder      | ✅           | ❌                  | ❌          | ❌         |[link](https://textarena.ai/environments/single-player/word-ladder)|
-| WordSearch      | ✅           | ❌                  | ❌          | ❌         |[link](https://textarena.ai/environments/single-player/word-search)|
-=======
 | Game Name       | Offline Play | Online Play | Documentation |
 |-----------------|--------------|-------------|---------------|
 | CarPuzzle       | ❌           | ❌          |             |
 | Chess           | ❌           | ❌          |             |
 | ConnectFour     | ❌           | ❌          |             |
-| Crosswords      | ❌           | ❌          |             |
-| FifteenPuzzle   | ❌           | ❌          |             |
-| GuessTheNumber  | ❌           | ❌          |             |
-| GuessWho        | ❌           | ❌          |             |
-| Hangman         | ❌           | ❌          |             |
-| LogicPuzzle     | ❌           | ❌          |             |
+| Crosswords      | ✅           | ❌          |[link](https://textarena.ai/environments/single-player/crosswords)|
+| FifteenPuzzle   | ✅           | ❌          |[link](https://textarena.ai/environments/single-player/fifteen-puzzle)|
+| GuessTheNumber  | ✅           | ❌          |[link](https://textarena.ai/environments/single-player/guess-the-number)| 
+| GuessWho        | ✅           | ❌          |[link](https://textarena.ai/environments/single-player/guess-who)|        
+| Hangman         | ✅           | ❌          |[link](https://textarena.ai/environments/single-player/hangman)|
+| LogicPuzzle     | ✅           | ❌          |[link](https://textarena.ai/environments/single-player/logic-puzzles)|
 | MathProof       | ❌           | ❌          |             |
-| Minesweeper     | ❌           | ❌          |             |
-| Sudoku          | ❌           | ❌          |             |
-| TowerOfHanoi    | ❌           | ❌          |             |
-| TwentyQuestions | ❌           | ❌          |             |
-| WordLadder      | ❌           | ❌          |             |
-| WordSearch      | ❌           | ❌          |             |
->>>>>>> 64f5f11e
+| Minesweeper     | ✅           | ❌          |[link](https://textarena.ai/environments/single-player/minesweeper)|
+| Sudoku          | ✅           | ❌          |[link](https://textarena.ai/environments/single-player/sudoku)|
+| TowerOfHanoi    | ✅           | ❌          |[link](https://textarena.ai/environments/single-player/tower-of-hanoi)|
+| TwentyQuestions | ✅           | ❌          |[link](https://textarena.ai/environments/single-player/twenty-questions)|
+| WordLadder      | ✅           | ❌          |[link](https://textarena.ai/environments/single-player/word-ladder)|
+| WordSearch      | ✅           | ❌          |[link](https://textarena.ai/environments/single-player/word-search)|
+
 
 # Two-Player Games
 | Game Name                | Offline Play | Online Play | Documentation |
